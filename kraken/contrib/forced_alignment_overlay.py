#!/usr/bin/env python
"""
Draws a transparent overlay of the forced alignment output over the input
image.
"""
import re
import os
import click
import unicodedata
from lxml import etree
from itertools import cycle
from unicodedata import normalize

cmap = cycle([(230, 25, 75, 127),
              (60, 180, 75, 127),
              (255, 225, 25, 127),
              (0, 130, 200, 127),
              (245, 130, 48, 127),
              (145, 30, 180, 127),
              (70, 240, 240, 127)])


def slugify(value):
    """
    Normalizes string, converts to lowercase, removes non-alpha characters,
    and converts spaces to hyphens.
    """
    value = unicodedata.normalize('NFKD', value)
    value = re.sub(r'[^\w\s-]', '', value).strip().lower()
    value = re.sub(r'[-\s]+', '-', value)
    return value


def _repl_alto(fname, cuts):
    with open(fname, 'rb') as fp:
        doc = etree.parse(fp)
        lines = doc.findall('.//{*}TextLine')
        char_idx = 0
        for line, line_cuts in zip(lines, cuts.lines):
            idx = 0
            for el in line:
                if el.tag.endswith('Shape'):
                    continue
                elif el.tag.endswith('SP'):
                    idx += 1
                elif el.tag.endswith('String'):
                    str_len = len(el.get('CONTENT'))
                    # clear out all
                    for chld in el:
                        if chld.tag.endswith('Glyph'):
                            el.remove(chld)
                    for char in line_cuts[idx:str_len]:
                        glyph = etree.SubElement(el, 'Glyph')
                        glyph.set('ID', f'char_{char_idx}')
                        char_idx += 1
                        glyph.set('CONTENT', char[0])
                        glyph.set('GC', str(char[2]))
                        pol = etree.SubElement(etree.SubElement(glyph, 'Shape'), 'Polygon')
                        pol.set('POINTS', ' '.join([str(coord) for pt in char[1] for coord in pt]))
                    idx += str_len
        with open(f'{os.path.basename(fname)}_algn.xml', 'wb') as fp:
            doc.write(fp, encoding='UTF-8', xml_declaration=True)


def _repl_page(fname, cuts):
    with open(fname, 'rb') as fp:
        doc = etree.parse(fp)
        lines = doc.findall('.//{*}TextLine')
        for line, line_cuts in zip(lines, cuts.lines):
            glyphs = line.findall('../{*}Glyph/{*}Coords')
            for glyph, cut in zip(glyphs, line_cuts):
                glyph.attrib['points'] = ' '.join([','.join([str(x) for x in pt]) for pt in cut])
        with open(f'{os.path.basename(fname)}_algn.xml', 'wb') as fp:
            doc.write(fp, encoding='UTF-8', xml_declaration=True)


@click.command()
@click.option('-f', '--format-type', type=click.Choice(['alto', 'page']), default='page',
              help='Sets the input document format. In ALTO and PageXML mode all '
              'data is extracted from xml files containing both baselines, polygons, and a '
              'link to source images.')
@click.option('-i', '--model', default=None, show_default=True, type=click.Path(exists=True),
              help='Transcription model to use.')
@click.option('-u', '--normalization', show_default=True, type=click.Choice(['NFD', 'NFKD', 'NFC', 'NFKC']),
              default=None,
              help='Ground truth normalization')
@click.option('-o', '--output', type=click.Choice(['xml', 'overlay']),
              show_default=True, default='overlay', help='Output mode. Either page or '
              'alto for xml output, overlay for image overlays.')
@click.argument('files', nargs=-1)
def cli(format_type, model, normalization, output, files):
    """
    A script producing overlays of lines and regions from either ALTO or
    PageXML files or run a model to do the same.
    """
    if len(files) == 0:
        ctx = click.get_current_context()
        click.echo(ctx.get_help())
        ctx.exit()

    from PIL import Image, ImageDraw

    from kraken.lib.xml import XMLPage
    from kraken.lib import models
    from kraken import align

    if format_type == 'alto':
        repl_fn = _repl_alto
    else:
        repl_fn = _repl_page
    click.echo(f'Loading model {model}')
    net = models.load_any(model)

    for doc in files:
        click.echo(f'Processing {doc} ', nl=False)
<<<<<<< HEAD
        data = fn(doc)
        if normalization:
            for line in data["lines"]:
                line["text"] = normalize(normalization, line["text"])
        im = Image.open(data['image']).convert('RGBA')
        records = align.forced_align(data, net)
=======
        data = XMLPage(doc)
        im = Image.open(data.imagename).convert('RGBA')
        result = align.forced_align(data.to_container, net)
>>>>>>> 8a39a9a1
        if output == 'overlay':
            tmp = Image.new('RGBA', im.size, (0, 0, 0, 0))
            draw = ImageDraw.Draw(tmp)
            for record in result.lines:
                for pol in record.cuts:
                    c = next(cmap)
                    draw.polygon([tuple(x) for x in pol], fill=c, outline=c[:3])
            base_image = Image.alpha_composite(im, tmp)
            base_image.save(f'high_{os.path.basename(doc)}_algn.png')
        else:
            repl_fn(doc, result)
        click.secho('\u2713', fg='green')


if __name__ == '__main__':
    cli()<|MERGE_RESOLUTION|>--- conflicted
+++ resolved
@@ -108,23 +108,20 @@
         repl_fn = _repl_alto
     else:
         repl_fn = _repl_page
+
     click.echo(f'Loading model {model}')
     net = models.load_any(model)
 
     for doc in files:
         click.echo(f'Processing {doc} ', nl=False)
-<<<<<<< HEAD
-        data = fn(doc)
-        if normalization:
-            for line in data["lines"]:
-                line["text"] = normalize(normalization, line["text"])
-        im = Image.open(data['image']).convert('RGBA')
-        records = align.forced_align(data, net)
-=======
         data = XMLPage(doc)
         im = Image.open(data.imagename).convert('RGBA')
         result = align.forced_align(data.to_container, net)
->>>>>>> 8a39a9a1
+        if normalization:
+            for line in data._lines:
+                line["text"] = normalize(normalization, line["text"])
+        im = Image.open(data.imagename).convert('RGBA')
+        result = align.forced_align(data.to_container(), net)
         if output == 'overlay':
             tmp = Image.new('RGBA', im.size, (0, 0, 0, 0))
             draw = ImageDraw.Draw(tmp)
